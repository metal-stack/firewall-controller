--- conflicted
+++ resolved
@@ -238,11 +238,7 @@
 	var errors *multierror.Error
 
 	for _, n := range f.networkMap {
-<<<<<<< HEAD
-		if n.NetworkType == nil {
-=======
 		if n.Networktype == nil || n.Networkid == nil {
->>>>>>> 19fbd15f
 			continue
 		}
 
