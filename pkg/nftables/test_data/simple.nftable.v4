--- conflicted
+++ resolved
@@ -30,21 +30,12 @@
 		type filter hook forward priority 1; policy drop;
 
 		# network traffic accounting for external traffic
-<<<<<<< HEAD
-		ip saddr != @internal_prefixes oifname {"vlan42", "vrf42"} counter name external_in
-		ip daddr != @internal_prefixes iifname {"vlan42", "vrf42"} counter name external_out
+		ip saddr != @internal_prefixes oifname {"vlan42", "vrf42"} counter name external_in comment "count external traffic incomming"
+		ip daddr != @internal_prefixes iifname {"vlan42", "vrf42"} counter name external_out comment "count external traffic outgoing"
 
 		# network traffic accounting for internal traffic
-		ip saddr @internal_prefixes oifname {"vlan42", "vrf42"} counter name internal_in
-		ip daddr @internal_prefixes iifname {"vlan42", "vrf42"} counter name internal_out
-=======
-		ip saddr != @internal_prefixes oifname "vlan42" counter name external_in comment "count external traffic incomming"
-		ip daddr != @internal_prefixes iifname "vrf42" counter name external_out comment "count external traffic outgoing"
-
-		# network traffic accounting for internal traffic
-		ip saddr @internal_prefixes oifname "vlan42" counter name internal_in comment "count internal traffic incomming"
-		ip daddr @internal_prefixes iifname "vrf42" counter name internal_out comment "count internal traffic outgoing"
->>>>>>> 686a7e03
+		ip saddr @internal_prefixes oifname {"vlan42", "vrf42"} counter name internal_in comment "count internal traffic incomming"
+		ip daddr @internal_prefixes iifname {"vlan42", "vrf42"} counter name internal_out comment "count internal traffic outgoing"
 
 		# rate limits
 		meta iifname "eth0" limit rate over 10 mbytes/second counter name drop_ratelimit drop
