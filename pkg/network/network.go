--- conflicted
+++ resolved
@@ -56,12 +56,7 @@
 
 // ReconcileNetwork reconciles the network settings for a firewall
 // Changes both the FRR-Configuration and Nftable rules when network prefixes or FRR template changes
-<<<<<<< HEAD
-// Note: Right here the FRR Configs are being applied.
-func ReconcileNetwork(f *firewallv2.Firewall) (changed bool, err error) {
-=======
 func ReconcileNetwork(f *firewallv2.Firewall, frrVersion *semver.Version) (changed bool, err error) {
->>>>>>> 5d9663c4
 	tmpFile, err := tmpFile(frrConfig)
 	if err != nil {
 		return false, fmt.Errorf("error during network reconciliation %v: %w", tmpFile, err)
