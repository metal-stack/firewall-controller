package dns

import (
	"context"
	"fmt"
	"net"
	"strconv"

	"github.com/metal-stack/metal-networker/pkg/netconf"

	firewallv1 "github.com/metal-stack/firewall-controller/v2/api/v1"

	"github.com/go-logr/logr"
	dnsgo "github.com/miekg/dns"

	"github.com/metal-stack/firewall-controller/v2/pkg/network"
)

const (
	defaultDNSPort uint = 53
)

type DNSHandler interface {
	ServeDNS(w dnsgo.ResponseWriter, r *dnsgo.Msg)
	UpdateDNSServerAddr(addr string) error
}

type DNSProxy struct {
	log    logr.Logger
	cache  *DNSCache
	stopCh chan struct{}

	udpServer *dnsgo.Server
	tcpServer *dnsgo.Server

	handler DNSHandler
}

func NewDNSProxy(dns string, port *uint, log logr.Logger) (*DNSProxy, error) {
	if dns == "" {
		dns = defaultDNSServerAddr
	}
	cache := newDNSCache(dns, true, false, log.WithName("DNS cache"))
	handler := NewDNSProxyHandler(log, cache)

	host, err := getHost()
	if err != nil {
		return nil, err
	}

	p := defaultDNSPort
	if port != nil {
		p = *port
	}
	udpConn, tcpListener, err := bindToPort(host, int(p), log) // nolint:gosec
	if err != nil {
		return nil, fmt.Errorf("failed to bind to port: %w", err)
	}

	udpServer := &dnsgo.Server{PacketConn: udpConn, Addr: udpConn.LocalAddr().String(), Net: "udp", Handler: handler}
	tcpServer := &dnsgo.Server{Listener: tcpListener, Addr: udpConn.LocalAddr().String(), Net: "tcp", Handler: handler}

	return &DNSProxy{
		log:    log,
		cache:  cache,
		stopCh: make(chan struct{}),

		udpServer: udpServer,
		tcpServer: tcpServer,

		handler: handler,
	}, nil
}

// Run starts TCP/UDP servers
func (p *DNSProxy) Run(ctx context.Context) {
	go func() {
		p.log.Info("starting UDP server")
		if err := p.udpServer.ActivateAndServe(); err != nil {
			p.log.Error(err, "failed to start UDP server")
		}
	}()

	go func() {
		p.log.Info("starting TCP server")
		if err := p.tcpServer.ActivateAndServe(); err != nil {
			p.log.Error(err, "failed to start TCP server")
		}
	}()

	<-p.stopCh

	if err := p.udpServer.ShutdownContext(ctx); err != nil {
		p.log.Error(err, "failed to shut down UDP server")
	}
	if err := p.tcpServer.ShutdownContext(ctx); err != nil {
		p.log.Error(err, "failed to shut down TCP server")
	}
}

// Stop starts TCP/UDP servers
func (p *DNSProxy) Stop() {
	close(p.stopCh)
}

func (p *DNSProxy) UpdateDNSServerAddr(addr string) error {
	if err := p.handler.UpdateDNSServerAddr(addr); err != nil {
		return fmt.Errorf("failed to update DNS server address: %w", err)
	}
	p.cache.updateDNSServerAddr(addr)

	return nil
}

func (p *DNSProxy) GetSetsForRendering(fqdns []firewallv1.FQDNSelector) (result []RenderIPSet) {
	return p.cache.getSetsForRendering(fqdns)
}

func (p *DNSProxy) GetSetsForFQDN(fqdn firewallv1.FQDNSelector, fqdnSets []firewallv1.IPSet) (result []firewallv1.IPSet) {
	return p.cache.getSetsForFQDN(fqdn, fqdnSets)
}

func (p *DNSProxy) IsInitialized() bool {
	return p != nil
}

func (p *DNSProxy) CacheAddr() (string, error) {
	return getHost()
}

func getHost() (string, error) {
	c, err := netconf.New(network.GetLogger(), network.MetalNetworkerConfig)
	if err != nil || c == nil {
		return "", fmt.Errorf("failed to init networker config: %w", err)
	}

	defaultNetwork := c.GetDefaultRouteNetwork()
	if defaultNetwork == nil || len(defaultNetwork.Ips) < 1 {
		return "", fmt.Errorf("failed to retrieve host IP for DNS Proxy")
	}

	return defaultNetwork.Ips[0], nil
}

// bindToPort attempts to bind to port for both UDP and TCP
<<<<<<< HEAD
func bindToPort(host string, port uint, log logr.Logger) (*net.UDPConn, *net.TCPListener, error) {
	var err error
	var listener net.Listener
	var conn net.PacketConn

	bindAddr := net.JoinHostPort(host, strconv.FormatUint(uint64(port), 10))
=======
func bindToPort(host string, port int, log logr.Logger) (*net.UDPConn, *net.TCPListener, error) {
	var (
		err      error
		listener net.Listener
		conn     net.PacketConn
	)

	bindAddr := net.JoinHostPort(host, strconv.Itoa(port))
>>>>>>> 1c092f04

	defer func() {
		if err != nil {
			if listener != nil {
				listener.Close()
			}
			if conn != nil {
				conn.Close()
			}
		}
	}()

	listener, err = net.Listen("tcp", bindAddr)
	if err != nil {
		return nil, nil, err
	}

	conn, err = net.ListenPacket("udp", listener.Addr().String())
	if err != nil {
		return nil, nil, err
	}

	log.Info("DNS proxy bound to address", "address", bindAddr)

	return conn.(*net.UDPConn), listener.(*net.TCPListener), nil
}<|MERGE_RESOLUTION|>--- conflicted
+++ resolved
@@ -143,14 +143,6 @@
 }
 
 // bindToPort attempts to bind to port for both UDP and TCP
-<<<<<<< HEAD
-func bindToPort(host string, port uint, log logr.Logger) (*net.UDPConn, *net.TCPListener, error) {
-	var err error
-	var listener net.Listener
-	var conn net.PacketConn
-
-	bindAddr := net.JoinHostPort(host, strconv.FormatUint(uint64(port), 10))
-=======
 func bindToPort(host string, port int, log logr.Logger) (*net.UDPConn, *net.TCPListener, error) {
 	var (
 		err      error
@@ -159,7 +151,6 @@
 	)
 
 	bindAddr := net.JoinHostPort(host, strconv.Itoa(port))
->>>>>>> 1c092f04
 
 	defer func() {
 		if err != nil {
