--- conflicted
+++ resolved
@@ -15,43 +15,6 @@
     plural: firewalls
     singular: firewall
   scope: Namespaced
-<<<<<<< HEAD
-  subresources:
-    status: {}
-  validation:
-    openAPIV3Schema:
-      description: Firewall is the Schema for the firewalls API
-      properties:
-        apiVersion:
-          description: 'APIVersion defines the versioned schema of this representation
-            of an object. Servers should convert recognized schemas to the latest
-            internal value, and may reject unrecognized values. More info: https://git.k8s.io/community/contributors/devel/sig-architecture/api-conventions.md#resources'
-          type: string
-        kind:
-          description: 'Kind is a string value representing the REST resource this
-            object represents. Servers may infer this from the endpoint the client
-            submits requests to. Cannot be updated. In CamelCase. More info: https://git.k8s.io/community/contributors/devel/sig-architecture/api-conventions.md#types-kinds'
-          type: string
-        metadata:
-          type: object
-        spec:
-          description: FirewallSpec defines the desired state of Firewall
-          properties:
-            controllerVersion:
-              description: ControllerVersion holds the firewall-controller version
-                to reconcile.
-              type: string
-            dryrun:
-              description: DryRun if set to true, firewall rules are not applied
-              type: boolean
-            egressRules:
-              description: EgressRules
-              items:
-                description: EgressRuleSNAT holds a Source-NAT rule
-                properties:
-                  ips:
-                    items:
-=======
   versions:
   - additionalPrinterColumns:
     - jsonPath: .spec.interval
@@ -80,6 +43,10 @@
           spec:
             description: FirewallSpec defines the desired state of Firewall
             properties:
+              controllerVersion:
+                description: ControllerVersion holds the firewall-controller version
+                  to reconcile.
+                type: string
               dryrun:
                 description: DryRun if set to true, firewall rules are not applied
                 type: boolean
@@ -93,7 +60,6 @@
                         type: string
                       type: array
                     networkid:
->>>>>>> e4eed747
                       type: string
                   required:
                   - ips
